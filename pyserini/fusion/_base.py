--- conflicted
+++ resolved
@@ -14,14 +14,8 @@
 # limitations under the License.
 #
 
-<<<<<<< HEAD
-import pandas as pd
 from pyserini.trectools import AggregationMethod, FusionMethod, TrecRun
-=======
->>>>>>> 1fd4e7cf
 from typing import List
-
-from ..trectools import TrecRun
 
 
 def reciprocal_rank_fusion(runs: List[TrecRun], rrf_k: int = 60, depth: int = None, k: int = None):
@@ -48,11 +42,6 @@
         Output ``TrecRun`` that combines input runs via reciprocal rank fusion.
     """
 
-<<<<<<< HEAD
-    rrf_runs = [run.clone().rescore(method=FusionMethod.RRF, rrf_k=rrf_k) for run in trec_runs]
-    return TrecRun.merge(rrf_runs, AggregationMethod.SUM, depth, k)
-=======
     # TODO: Add option to *not* clone runs, thus making the method destructive, but also more efficient.
-    rrf_runs = [run.clone().rescore(method='rrf', rrf_k=rrf_k) for run in runs]
-    return TrecRun.merge(rrf_runs, 'sum', depth, k)
->>>>>>> 1fd4e7cf
+    rrf_runs = [run.clone().rescore(method=FusionMethod.RRF, rrf_k=rrf_k) for run in runs]
+    return TrecRun.merge(rrf_runs, AggregationMethod.SUM, depth, k)